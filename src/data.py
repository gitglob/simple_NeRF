import os
import numpy as np
import torch
from torch.utils.data import Dataset
from PIL import Image


"""
                            Complementary Use of SfM and NeRF

In practice, SfM and NeRF can be used together to leverage their respective strengths:
    SfM for Initialization: Use SfM to quickly estimate camera poses and a sparse point cloud, providing a good initialization for NeRF training.
                    - Sparse Representation: Lacks detailed information
                    - Does not provide texture or color
                    - No novel views
    NeRF for Refinement: Train NeRF using the poses from SfM to achieve a detailed and photorealistic representation of the scene.
                     - Dense Representation: Models the entire scene as a continuous volumetric field, capturing fine geometric and appearance details
                     - Provides accurate colors and through them, texture
                     - Provides novel views
                     - Implicit scene representation

Example Workflow
    Run SfM: Obtain camera poses and a sparse 3D point cloud.
    Prepare Data: Use the camera poses from SfM to sample rays for NeRF training.
    Train NeRF: Train the NeRF model using the sampled rays and the original images.
    Render Novel Views: Use the trained NeRF model to render high-quality novel views of the scene.
"""


class SceneDataset(Dataset):
    def __init__(self, images_dir, poses_bounds_file,
                 W, H,
                 focal_length=24e-6, 
                 image_width=1536, 
                 sensor_width=9.8e-6,
                 transform=None,
                 mode="train"):
        """
        Args:
            images_dir (str): Directory with all the images.
            poses_bounds_file (str): File containing poses and bounds.
            W (int): Image width
            H (int): Image height
            focal_length (float): Focal length of the camera.
            image_width (int): The width of the dataset images (pixels)
            sensor_width (int): The sensor size for iPhone 15 pro (mm)
            transform (callable, optional): Optional transform to be applied on a sample.
        """
        self.W = W
        self.H = H
        self.mode = mode
        self.images_dir = images_dir
        self.focal_length_mm = focal_length
        self.focal_length_pixels = focal_length * image_width / sensor_width

        # Load poses and bounds
        poses_bounds = np.load(poses_bounds_file)

        # Extract poses of each camera (position and orientation in space) [R, t]
        poses = poses_bounds[:, :-5].reshape([-1, 3, 4]) # [M, 3, 4]

        # Extract remaining column
<<<<<<< HEAD
        self.other = poses_bounds[:, -5:-2]     # [M, 1]
=======
        self.other = poses_bounds[:, -5:-2]              # [N, 3]
>>>>>>> 73efd987

        # Extract bounds (near and far clipping planes) for each image
        bounds = poses_bounds[:, -2:]           # [M, 2]

        # Get list of image files
        img_files = sorted([os.path.join(images_dir, f) 
                            for f in os.listdir(images_dir) 
<<<<<<< HEAD
                            if f.endswith('.JPG') or f.endswith('.jpg')])
        M = len(img_files)
        self.M = M
=======
                            if f.endswith('.JPG') or f.endswith('.jpg') or f.endswith('.png')])
        N = len(img_files)
        self.N = N
>>>>>>> 73efd987

        # Iterate over all images
        self.rays_o = torch.empty((M, W*H, 3))  # [M, W*H, 3]
        self.rays_d = torch.empty((M, W*H, 3))  # [M, W*H, 3]
        self.imgs = torch.empty((M, W, H, 3))   # [M, W, H, 3]
        self.bounds = torch.empty((M, W*H, 2))  # [M, W*H, 2]
        for i in range(M):
            # Reshape bounds
            bound = bounds[i] # [2,]
            bound = torch.tensor(bound, dtype=torch.float32)
            self.bounds[i] = bound.unsqueeze(0).repeat(W*H, 1) # [W*H, 2]

            # Extract pose
            pose = poses[i]   # [3, 4]
            
            # Extract Image
            image = Image.open(img_files[i]).convert('RGB')  # [3, W, H]

            # Reshape image
            self.imgs[i] = transform(image).permute(1, 2, 0) # [W, H, 3]

            # Extract rays from the image
            rays_o, rays_d = self.get_rays(W, H, pose)       # [W*H, 3]
            self.rays_o[i], self.rays_d[i] = rays_o, rays_d

    def set_mode(self, mode):
        self.mode = mode
        M, W, H = self.M, self.W, self.H

        if mode == "train":
            # Reshape the tensors to be able to get batches of random rays from random images
            self.imgs = self.imgs.view(M*W*H, 3)     # [M*W*H, 3]
            self.rays_o = self.rays_o.view(M*W*H, 3) # [M*W*H, 3]
            self.rays_d = self.rays_d.view(M*W*H, 3) # [M*W*H, 3]
            self.bounds = self.bounds.view(M*W*H, 2) # [M*W*H, 2]
        else:
            # Reshape the tensors to get all the rays from 1 image
            self.imgs = self.imgs.view(M, W*H, 3)     # [M, W*H, 3]
            self.rays_o = self.rays_o.view(M, W*H, 3) # [M, W*H, 3]
            self.rays_d = self.rays_d.view(M, W*H, 3) # [M, W*H, 3]
            self.bounds = self.bounds.view(M, W*H, 2) # [M, W*H, 2]

    def __len__(self):
        if self.mode == "train":
            L = self.M * self.W * self.H
        else:
            L = self.M

        return L

    def __getitem__(self, idx):
        """
        Args:
            idx (int): Index of the item to be fetched.
        
        Returns:
            tuple: (image, rays_o, rays_d, bounds)
                image (PIL Image): The image corresponding to the index [W*W, 3].
                rays_o (torch.Tensor): Ray origins [W*W, 3].
                rays_d (torch.Tensor): Ray directions [W*W, 3].
                bounds (np.array): The near and far bounds for this image.
        """

        img = self.imgs[idx]      # [3] | [W*H, 3]
        rays_o = self.rays_o[idx] # [3] | [W*H, 3]
        rays_d = self.rays_d[idx] # [3] | [W*H, 3]
        bounds = self.bounds[idx] # [2] | [W*H, 2]
        
        return img, rays_o, rays_d, bounds

    def get_rays(self, image_width, image_height, camera_pose):
        """
        Generates camera rays for each pixel in the image.

        Pinhole camera model:
        https://docs.opencv.org/4.2.0/d9/d0c/group__calib3d.html
        
        Args:
            image_height (int): Height of the image.
            image_width (int): Width of the image.
            camera_pose (np.array): 3x4 camera pose matrix.

        Returns:
            rays_o (torch.Tensor): Ray origins.
                                   This is the camera position in the world coordinate frame.
            rays_d (torch.Tensor): Ray directions.
                                   This is the unit vector (direction) from the camera center 
                                   to each pixel in the world coordinate frame.
        """
        # Create a mesh grid of image coordinates (pixel coordinates)
        i, j = np.meshgrid(np.arange(image_width), np.arange(image_height), indexing='xy')
        
        # Center the x,y coordinates around the image center
        i = i - image_width * 0.5   # [W, H]
        j = j - image_height * 0.5  # [W, H]

        # Convert pixel coordinates to camera coordinates
        # dirs is essentially the direction vectors from the camera center to each pixel
        dirs = np.stack([i / self.focal_length_pixels,
                        -j / self.focal_length_pixels, 
                        -np.ones_like(i)], axis=-1)          # [W, H, 3]
        
        # Extract Rotation matrix and Translation vector
        camera_rot = camera_pose[:3, :3]   # [3, 3]
        camera_trans = camera_pose[:3, 3]  # [3, ]
        
        # Convert camera coordinates to normalized world coordinates
        rays_d = dirs @ camera_rot.T                              
        rays_d = rays_d / np.linalg.norm(rays_d, axis=-1, keepdims=True) # [W, H, 3]
        
        # All rays originate from the camera origin
        rays_o = np.broadcast_to(camera_trans, rays_d.shape) # [W, H, 3]
        
        # Convert to torch tensors
        rays_o = torch.tensor(rays_o, dtype=torch.float32).view(-1, 3) # [W*H, 3]
        rays_d = torch.tensor(rays_d, dtype=torch.float32).view(-1, 3) # [W*H, 3]
        
        return rays_o, rays_d<|MERGE_RESOLUTION|>--- conflicted
+++ resolved
@@ -60,11 +60,7 @@
         poses = poses_bounds[:, :-5].reshape([-1, 3, 4]) # [M, 3, 4]
 
         # Extract remaining column
-<<<<<<< HEAD
-        self.other = poses_bounds[:, -5:-2]     # [M, 1]
-=======
-        self.other = poses_bounds[:, -5:-2]              # [N, 3]
->>>>>>> 73efd987
+        self.other = poses_bounds[:, -5:-2]     # [M, 3]
 
         # Extract bounds (near and far clipping planes) for each image
         bounds = poses_bounds[:, -2:]           # [M, 2]
@@ -72,15 +68,9 @@
         # Get list of image files
         img_files = sorted([os.path.join(images_dir, f) 
                             for f in os.listdir(images_dir) 
-<<<<<<< HEAD
                             if f.endswith('.JPG') or f.endswith('.jpg')])
         M = len(img_files)
         self.M = M
-=======
-                            if f.endswith('.JPG') or f.endswith('.jpg') or f.endswith('.png')])
-        N = len(img_files)
-        self.N = N
->>>>>>> 73efd987
 
         # Iterate over all images
         self.rays_o = torch.empty((M, W*H, 3))  # [M, W*H, 3]
